--- conflicted
+++ resolved
@@ -20,15 +20,12 @@
         client_uid=None,
         model=None,
         single_model=False,
-<<<<<<< HEAD
+        use_py_session=False,
+        max_new_tokens=225,
         send_last_n_segments=10,
         no_speech_thresh=0.45,
         clip_audio=False,
         same_output_threshold=10,
-=======
-        use_py_session=False,
-        max_new_tokens=225,
->>>>>>> 7fb2d356
     ):
         """
         Initialize a ServeClient instance.
@@ -44,7 +41,8 @@
             language (str, optional): The language for transcription. Defaults to None.
             client_uid (str, optional): A unique identifier for the client. Defaults to None.
             single_model (bool, optional): Whether to instantiate a new model for each client connection. Defaults to False.
-<<<<<<< HEAD
+            use_py_session (bool, optional): Use python session or cpp session. Defaults to Cpp Session.
+            max_new_tokens (int, optional): Max number of tokens to generate.
             send_last_n_segments (int, optional): Number of most recent segments to send to the client. Defaults to 10.
             no_speech_thresh (float, optional): Segments with no speech probability above this threshold will be discarded. Defaults to 0.45.
             clip_audio (bool, optional): Whether to clip audio with no valid segments. Defaults to False.
@@ -58,13 +56,7 @@
             clip_audio,
             same_output_threshold,
         )
-=======
-            use_py_session (bool, optional): Use python session or cpp session. Defaults to Cpp Session.
-            max_new_tokens (int, optional): Max number of tokens to generate.
-
-        """
-        super().__init__(client_uid, websocket)
->>>>>>> 7fb2d356
+
         self.language = language if multilingual else "en"
         self.task = task
         self.eos = False
